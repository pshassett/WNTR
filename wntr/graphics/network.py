--- conflicted
+++ resolved
@@ -382,21 +382,14 @@
         plotly.offline.plot(fig, auto_open=auto_open)  
 
 def plot_leaflet_network(wn, node_attribute=None, link_attribute=None, 
-<<<<<<< HEAD
                node_size=2, node_range=[None,None], 
                node_cmap=['cornflowerblue', 'forestgreen', 'gold', 'firebrick'], 
-               node_cmap_bins='cut', node_labels=True,
+               node_cmap_bins = 'cut', node_labels=True,
                link_width=2, link_range=[None,None], 
                link_cmap=['cornflowerblue', 'forestgreen', 'gold', 'firebrick'], 
-               link_cmap_bins='cut', link_labels=True,
-               add_legend=False, round_ndigits=2, zoom_start=13, 
-=======
-               node_size=2, node_range=[None,None], node_cmap=['cornflowerblue', 'forestgreen', 'gold', 'firebrick'], 
-               node_cmap_bins = 'cut', node_labels=True,
-               link_width=2, link_range=[None,None], link_cmap=['cornflowerblue', 'forestgreen', 'gold', 'firebrick'], 
                link_cmap_bins = 'cut', link_labels=True,
-               add_legend=False, node_legend_title = "Node Legend", link_legend_title = 'Link Legend', round_ndigits=2, zoom_start=13, 
->>>>>>> c0fd892e
+               add_legend=False, node_legend_title = 'Node Legend', 
+               link_legend_title = 'Link Legend', round_ndigits=2, zoom_start=13, 
                add_latlong_popup=False, filename='folium.html'):
     """
     Create an interactive scalable network graphic on a Leaflet map using folium.  
