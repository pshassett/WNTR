from nose.tools import *
from os.path import abspath, dirname, join
import numpy as np
import wntr

testdir = dirname(abspath(str(__file__)))
datadir = join(testdir,'..','..','tests','networks_for_testing')
net1dir = join(testdir,'..','..','..','examples','networks')
packdir = join(testdir,'..','..','..')

epanet_unit_id = {'CFS': 0, 'GPM': 1, 'MGD': 2, 'IMGD': 3, 'AFD': 4,
                  'LPS': 5, 'LPM': 6, 'MLD': 7, 'CMH':  8, 'CMD': 9}

def test_Net1():
    inp_file = join(net1dir,'Net1.inp')

    parser = wntr.epanet.InpFile()
    wn = parser.read(inp_file)

    G = wn.get_graph_deep_copy()

    node = G.node
    elevation = wn.query_node_attribute('elevation')
    base_demand = wn.query_node_attribute('base_demand')
    edge = G.adj
    diameter = wn.query_link_attribute('diameter')
    length = wn.query_link_attribute('length')

    # Data from the INP file, converted using flowunits
    expected_node = {'11': {'type': 'junction', 'pos': (30.0, 70.0)},
                     '10': {'type': 'junction', 'pos': (20.0, 70.0)},
                     '13': {'type': 'junction', 'pos': (70.0, 70.0)},
                     '12': {'type': 'junction', 'pos': (50.0, 70.0)},
                     '21': {'type': 'junction', 'pos': (30.0, 40.0)},
                     '22': {'type': 'junction', 'pos': (50.0, 40.0)},
                     '23': {'type': 'junction', 'pos': (70.0, 40.0)},
                     '32': {'type': 'junction', 'pos': (50.0, 10.0)},
                     '31': {'type': 'junction', 'pos': (30.0, 10.0)},
                     '2':  {'type': 'tank', 'pos': (50.0, 90.0)},
                     '9':  {'type': 'reservoir', 'pos': (10.0, 70.0)}}

    expected_elevation = {'11': 710.0,
                          '10': 710.0,
                          '13': 695.0,
                          '12': 700.0,
                          '21': 700.0,
                          '22': 695.0,
                          '23': 690.0,
                          '32': 710.0,
                          '31': 700.0,
                          '2':  850.0}
    expected_elevation = wntr.epanet.util.HydParam.Elevation._to_si(wn._inpfile.flow_units, expected_elevation)

    expected_base_demand = {'11': 150,
                            '10':   0,
                            '13': 100,
                            '12': 150,
                            '21': 150,
                            '22': 200,
                            '23': 150,
                            '32': 100,
                            '31': 100}
    expected_base_demand = wntr.epanet.util.HydParam.Demand._to_si(wn._inpfile.flow_units, expected_base_demand)

    expected_edge = {'11': {'12': {'11':  {'type': 'pipe'}},
                            '21': {'111': {'type': 'pipe'}}},
                     '10': {'11': {'10':  {'type': 'pipe'}}},
                     '13': {'23': {'113': {'type': 'pipe'}}},
                     '12': {'13': {'12':  {'type': 'pipe'}},
                            '22': {'112': {'type': 'pipe'}}},
                     '21': {'31': {'121': {'type': 'pipe'}},
                            '22': {'21':  {'type': 'pipe'}}},
                     '22': {'32': {'122': {'type': 'pipe'}},
                            '23': {'22':  {'type': 'pipe'}}},
                     '23': {},
                     '32': {},
                     '31': {'32': {'31':  {'type': 'pipe'}}},
                     '2':  {'12': {'110': {'type': 'pipe'}}},
                     '9':  {'10': {'9':   {'type': 'pump'}}}}

    expected_diameter = {'11':  14.0,
                         '111': 10.0,
                         '10':  18.0,
                         '113':  8.0,
                         '12':  10.0,
                         '112': 12.0,
                         '121':  8.0,
                         '21':  10.0,
                         '122':  6.0,
                         '22':  12.0,
                         '31':   6.0,
                         '110': 18.0}
    expected_diameter = wntr.epanet.util.HydParam.PipeDiameter._to_si(wn._inpfile.flow_units, expected_diameter)

    expected_length = {'11':  5280.0,
                       '111': 5280.0,
                       '10': 10530.0,
                       '113': 5280.0,
                       '12':  5280.0,
                       '112': 5280.0,
                       '121': 5280.0,
                       '21':  5280.0,
                       '122': 5280.0,
                       '22':  5280.0,
                       '31':  5280.0,
                       '110':  200.0}
    expected_length = wntr.epanet.util.HydParam.Length._to_si(wn._inpfile.flow_units, expected_length)

    assert_dict_equal(dict(node), expected_node)
    assert_dict_equal(elevation, expected_elevation)
    assert_dict_equal(base_demand, expected_base_demand)

    assert_dict_equal(dict(edge), expected_edge)
    assert_dict_equal(diameter, expected_diameter)
    assert_dict_equal(length, expected_length)

def test_query_node_attribute():
    inp_file = join(net1dir,'Net1.inp')

    parser = wntr.epanet.InpFile()
    wn = parser.read(inp_file)

    elevation = 213.36 #700*float(units.ft/units.m) # ft to m
    nodes = wn.query_node_attribute('elevation', np.less, elevation)

    expected_nodes = set(['13', '22', '23'])

    assert_set_equal(set(nodes.keys()), expected_nodes)

def test_query_pipe_attribute():
    inp_file = join(net1dir,'Net1.inp')

    parser = wntr.epanet.InpFile()
    wn = parser.read(inp_file)

    length = 1609.344 #5280*float(units.ft/units.m) # ft to m
    pipes = wn.query_link_attribute('length', np.greater, length)

    expected_pipes = set(['10'])

    assert_set_equal(set(pipes.keys()), expected_pipes)

def test_nzd_nodes():
    inp_file = join(net1dir,'Net1.inp')

    parser = wntr.epanet.InpFile()
    wn = parser.read(inp_file)

    nzd_nodes = wn.query_node_attribute('base_demand', np.greater, 0.0)

    expected_nodes = set(['11', '13', '12', '21', '22', '23', '32', '31'])

    assert_set_equal(set(nzd_nodes.keys()), expected_nodes)

def test_name_list():
    inp_file = join(net1dir,'Net3.inp')
    wn = wntr.network.WaterNetworkModel(inp_file)
    
    assert_in('10', wn.junction_name_list)
    assert_in('1', wn.tank_name_list)
    assert_in('River', wn.reservoir_name_list)
    assert_in('20', wn.pipe_name_list)
    assert_in('10', wn.pump_name_list)
    assert_equal(0, len(wn.valve_name_list))
    assert_in('1', wn.pattern_name_list)
    assert_in('1', wn.curve_name_list)
    assert_equal(0, len(wn.source_name_list))
<<<<<<< HEAD
    assert_equal(0, len(wn._demand_name_list))
=======
#    assert_equal(0, len(wn._demand_name_list))
>>>>>>> 96268ced
    assert_in('LINK10OPENATTIME3600', wn.control_name_list)

def test_add_get_remove_num():
    inp_file = join(net1dir,'Net3.inp')
    wn = wntr.network.WaterNetworkModel(inp_file)
    
    wn.add_junction('new_junc')
    wn.get_node('new_junc')
    
    wn.add_tank('new_tank')
    wn.get_node('new_tank')
    
    wn.add_reservoir('new_reservoir')
    wn.get_node('new_reservoir')
    
    wn.add_pipe('new_pipe', '139', '131')
    wn.get_link('new_pipe')
    
    wn.add_pump('new_pump', '139', '131')
    wn.get_link('new_pump')
    
    wn.add_valve('new_valve', '139', '131')
    wn.get_link('new_valve')
    
    wn.add_pattern('new_pattern', [])
    wn.get_pattern('new_pattern')
    
    wn.add_curve('new_curve', 'HEAD', [])
    wn.get_curve('new_curve')
    
    wn.add_source('new_source', 'new_junc', 'CONCEN', 1, 'new_pattern')
    wn.get_source('new_source')
    
    nums = [wn.num_junctions,
           wn.num_tanks,
           wn.num_reservoirs,
           wn.num_pipes,
           wn.num_pumps,
           wn.num_valves,
           wn.num_patterns,
           wn.num_curves,
           wn.num_sources]
    expected = [93,4,3,118,3,1,6,3,1]
    assert_list_equal(nums, expected)
    
    wn.remove_node('new_junc')
    wn.remove_node('new_tank')
    wn.remove_node('new_reservoir')
    wn.remove_link('new_pipe')
    wn.remove_link('new_pump')
    wn.remove_link('new_valve')
    wn.remove_pattern('new_pattern')
    wn.remove_curve('new_curve')
    wn.remove_source('new_source')
    
    nums = [wn.num_junctions,
           wn.num_tanks,
           wn.num_reservoirs,
           wn.num_pipes,
           wn.num_pumps,
           wn.num_valves,
           wn.num_patterns,
           wn.num_curves,
           wn.num_sources]
    expected = [92,3,2,117,2,0,5,2,0]
    assert_list_equal(nums, expected)<|MERGE_RESOLUTION|>--- conflicted
+++ resolved
@@ -165,11 +165,7 @@
     assert_in('1', wn.pattern_name_list)
     assert_in('1', wn.curve_name_list)
     assert_equal(0, len(wn.source_name_list))
-<<<<<<< HEAD
-    assert_equal(0, len(wn._demand_name_list))
-=======
 #    assert_equal(0, len(wn._demand_name_list))
->>>>>>> 96268ced
     assert_in('LINK10OPENATTIME3600', wn.control_name_list)
 
 def test_add_get_remove_num():
