"""
The wntr.network.base module includes base classes for network elements and 
the network model.

.. rubric:: Contents

.. autosummary::

    AbstractModel
<<<<<<< HEAD
	Subject
	Observer
	Node
	Link
	Registry
	NodeType
	LinkType
	LinkStatus
=======
    Subject
    Observer
    Node
    Link
    Registry
    NodeType
    LinkType
    LinkStatus

>>>>>>> b3be7f82

"""
import logging
import six
from six import string_types
import types
from wntr.utils.ordered_set import OrderedSet

import enum
import sys
if sys.version_info[0] == 2:
    from collections import MutableSequence, MutableMapping
else:
    from collections.abc import MutableSequence, MutableMapping
from collections import OrderedDict
from wntr.utils.ordered_set import OrderedSet

import abc

logger = logging.getLogger(__name__)


class AbstractModel(six.with_metaclass(abc.ABCMeta, object)):
    """
    Base class for water network models.
    
    """
    @property
    @abc.abstractmethod
    def options(self): 
        raise NotImplementedError('This is an abstract class')

    @property
    @abc.abstractmethod
    def nodes(self): 
        raise NotImplementedError('This is an abstract class')

    @property
    @abc.abstractmethod
    def links(self): 
        raise NotImplementedError('This is an abstract class')

    @property
    @abc.abstractmethod
    def sources(self): 
        raise NotImplementedError('This is an abstract class')

    @property
    @abc.abstractmethod
    def patterns(self): 
        raise NotImplementedError('This is an abstract class')

    @property
    @abc.abstractmethod
    def curves(self): 
        raise NotImplementedError('This is an abstract class')

    @property
    @abc.abstractmethod
    def controls(self): 
        raise NotImplementedError('This is an abstract class')


class Subject(object):
    """
    Base class for the subject in an observer design pattern.
    """
    def __init__(self):
        self._observers = OrderedSet()

    def subscribe(self, observer):
        self._observers.add(observer)

    def unsubscribe(self, observer):
        self._observers.remove(observer)

    def notify(self):
        for o in self._observers:
            o.update(self)


class Observer(six.with_metaclass(abc.ABCMeta, object)):
    """
    Base class for the observer in an observer design pattern.
    """
    @abc.abstractmethod
    def update(self, subject):
        pass


class Node(six.with_metaclass(abc.ABCMeta, object)):
    """Base class for nodes.
    
    For details about the different subclasses, see one of the following:
    :class:`~wntr.network.elements.Junction`, 
    :class:`~wntr.network.elements.Tank`, and
    :class:`~wntr.network.elements.Reservoir`

    Parameters
    -----------
    wn : :class:`~wntr.network.model.WaterNetworkModel`
        WaterNetworkModel object
    name : string
        Name of the node (must be unique among nodes of all types)


    """
    def __init__(self, wn, name):
        self._name = name
        self._head = None
        self._demand = None  
        self._leak_demand = None
        self._initial_quality = None
        self._tag = None
        self._leak = False
        self._leak_status = False
        self._leak_area = 0.0
        self._leak_discharge_coeff = 0.0
        self._options = wn._options
        self._node_reg = wn._node_reg
        self._link_reg = wn._link_reg
        self._controls = wn._controls
        self._pattern_reg = wn._pattern_reg
        self._curve_reg = wn._curve_reg
        self._coordinates = [0,0]
        self._source = None

    def _compare(self, other):
        if not type(self) == type(other):
            return False
        if self.name == other.name and \
           self.initial_quality == other.initial_quality and \
           self.tag == other.tag:
               return True
        return False

    def __str__(self):
        return self._name

    def __repr__(self):
        return "<Node '{}'>".format(self._name)

    @property
    def head(self):
        """float: The current head at the node"""
        return self._head
    @head.setter
    def head(self, value):
        self._head = value

    @property
    def demand(self):
        """float: The current demand at the node"""
        return self._demand
    @demand.setter
    def demand(self, value):
        self._demand = value

    @property
    def leak_demand(self):
        """float: The current demand at the node"""
        return self._leak_demand
    @leak_demand.setter
    def leak_demand(self, value):
        self._leak_demand = value

    @property
    def leak_status(self):
        """bool: The current leak status at the node"""
        return self._leak_status
    @leak_status.setter
    def leak_status(self, value):
        self._leak_status = value

    @property
    def leak_area(self):
        """float: The leak area at the node"""
        return self._leak_area
    @leak_area.setter
    def leak_area(self, value):
        self._leak_area = value

    @property
    def leak_discharge_coeff(self):
        """float: The leak discharge coefficient"""
        return self._leak_discharge_coeff
    @leak_discharge_coeff.setter
    def leak_discharge_coeff(self, value):
        self._leak_discharge_coeff = value

    @property
    def node_type(self):
        """str: The node type"""
        return 'Node'
    
    @property
    def name(self):
        """str: The name of the node"""
        return self._name
    
    @property
    def tag(self):
        """str: A tag or label for the node"""
        return self._tag
    @tag.setter
    def tag(self, tag):
        self._tag = tag

    @property
    def initial_quality(self):
        """float: The initial quality (concentration) at the node"""
        if not self._initial_quality:
            return 0.0
        return self._initial_quality
    @initial_quality.setter
    def initial_quality(self, value):
        if value and not isinstance(value, (list, float, int)):
            raise ValueError('Initial quality must be a float or a list')
        self._initial_quality = value

    @property
    def coordinates(self):
        """tuple: The node coordinates, (x,y)"""
        return self._coordinates
    @coordinates.setter
    def coordinates(self, coordinates):
        if isinstance(coordinates, (list, tuple)) and len(coordinates) == 2:
            self._coordinates = tuple(coordinates)
        else:
            raise ValueError('coordinates must be a 2-tuple or len-2 list')

    def todict(self):
        """Dictionary representation of the node"""
        d = {}
        for k in dir(self):
            if not k.startswith('_'):
                val = getattr(self, k)
                if not isinstance(val, types.MethodType):
                    d[k] = val
        return d


class Link(six.with_metaclass(abc.ABCMeta, object)):
    """Base class for links.

    For details about the different subclasses, see one of the following:
    :class:`~wntr.network.elements.Pipe`, 
    :class:`~wntr.network.elements.Pump`, and
    :class:`~wntr.network.elements.Valve`

    Parameters
    ----------
    wn : :class:`~wntr.network.model.WaterNetworkModel`
        WaterNetworkModel object
    link_name : string
        Name of the link
    start_node_name : string
        Name of the start node
    end_node_name : string
        Name of the end node
    
    """
    def __init__(self, wn, link_name, start_node_name, end_node_name):
        # Set the registries
        self._options = wn._options
        self._node_reg = wn._node_reg
        self._link_reg = wn._link_reg
        self._controls = wn._controls
        self._pattern_reg = wn._pattern_reg
        self._curve_reg = wn._curve_reg
        # Set the link name
        self._link_name = link_name
        # Set and register the starting node
        self._start_node = self._node_reg[start_node_name]
        self._node_reg.add_usage(start_node_name, (link_name, self.link_type))
        # Set and register the ending node
        self._end_node = self._node_reg[end_node_name]
        self._node_reg.add_usage(end_node_name, (link_name, self.link_type))
        # Set up other metadata fields
        self._initial_status = LinkStatus.opened
        self._initial_setting = None
        self._vertices = []
        self._tag = None
        # Model state variables
        self._user_status = LinkStatus.opened
        self._internal_status = LinkStatus.active
        self._prev_setting = None
        self._setting = None
        self._flow = None

    def _compare(self, other):
        """
        Parameters
        ----------
        other: Link

        Returns
        -------
        bool
        """
        if not type(self) == type(other):
            return False
        if self.name != other.name:
            return False
        if self.tag != other.tag:
            return False
        if self.initial_status != other.initial_status:
            return False
        if self.initial_setting != other.initial_setting:
            return False
        if self.start_node_name != other.start_node_name:
            return False
        if self.end_node_name != other.end_node_name:
            return False
        return True
    
    def __str__(self):
        return self._link_name

    def __repr__(self):
        return "<Link '{}'>".format(self._link_name)

    @property
    def link_type(self):
        """str: The link type"""
        return 'Link'

    @property
    def initial_status(self):
        """:class:`~wntr.network.base.LinkStatus`: The initial status (`Opened`, `Closed`, `Active`) of the Link"""
        return self._initial_status
    @initial_status.setter
    def initial_status(self, status):
        if not isinstance(status, LinkStatus):
            status = LinkStatus[status]
        self._initial_status = status
        
    @property
    def initial_setting(self):
        """float: The initial setting for the link (if `Active`)"""
        return self._initial_setting
    @initial_setting.setter
    def initial_setting(self, setting):
        # TODO: typechecking
        self._initial_setting = setting

    @property
    def start_node(self):
        """:class:`~wntr.network.base.Node`: The start node object."""
        return self._start_node
    @start_node.setter
    def start_node(self, name):
        self._node_reg.remove_usage(self.start_node_name, (self._link_name, self.link_type))
        self._node_reg.add_usage(name, (self._link_name, self.link_type))
        self._start_node = self._node_reg[name]

    @property
    def end_node(self):
        """:class:`~wntr.network.base.Node`: The end node object."""
        return self._end_node
    @end_node.setter
    def end_node(self, name):
        self._node_reg.remove_usage(self.end_node_name, (self._link_name, self.link_type))
        self._node_reg.add_usage(name, (self._link_name, self.link_type))
        self._end_node = self._node_reg[name]

    @property
    def start_node_name(self):
        """str: The name of the start node (read only)"""
        return self._start_node.name
    
    @property
    def end_node_name(self):
        """str: The name of the end node (read only)"""
        return self._end_node.name

    @property
    def name(self):
        """str: The link name (read-only)"""
        return self._link_name

    @property
    def flow(self):
        """float: Current flow through the link (read only)"""
        return self._flow
    
    @property
    @abc.abstractmethod
    def status(self):
        """:class:`~wntr.network.base.LinkStatus`: Current status of the link"""
        pass
    @status.setter
    @abc.abstractmethod
    def status(self, status):
        self._user_status = status
    
    @property
    def setting(self):
        """float: The current setting of the link"""
        return self._setting
    @setting.setter
    def setting(self, setting):
        self._setting = setting
    
    @property
    def tag(self):
        """str: A tag or label for this link"""
        return self._tag
    @tag.setter
    def tag(self, tag):
        self._tag = tag
        
    @property
    def vertices(self):
        """A list of curve points, in the direction of start node to end node.
        
        The vertices should be listed as a list of (x,y) tuples when setting.
        """
        return self._vertices
    @vertices.setter
    def vertices(self, points):
        if not isinstance(points, list):
            raise ValueError('vertices must be a list of 2-tuples')
        for pt in points:
            if not isinstance(pt, tuple) or len(pt) != 2:
                raise ValueError('vertices must be a list of 2-tuples')
        self._vertices = points
    
    def todict(self):
        """Dictionary representation of the link"""
        d = {}
        for k in dir(self):
            if not k.startswith('_'):
                val = getattr(self, k)
                if not isinstance(val, types.MethodType):
                    d[k] = val
        return d


class Registry(MutableMapping):
    """Base class for registries.
    
    Parameters
    ----------
    wn : :class:`~wntr.network.model.WaterNetworkModel`
        WaterNetworkModel object
    """
    
    def __init__(self, wn):
        if not isinstance(wn, AbstractModel):
            raise ValueError('Registry must be initialized with a model')
#        self._m = model
        self._data = OrderedDict()
        self._usage = OrderedDict()

    def _finalize_(self, wn):
        self._options = wn._options
        self._pattern_reg = wn._pattern_reg
        self._curve_reg = wn._curve_reg
        self._node_reg = wn._node_reg
        self._link_reg = wn._link_reg
        self._controls = wn._controls
        self._sources = wn._sources
    
    def __getitem__(self, key):
        if not key:
            return None
        try:
            return self._data[key]
        except KeyError:
            try:
                return self._data[key.name]
            except:
                return self._data[str(key)]
            

    def __setitem__(self, key, value):
        if not isinstance(key, string_types):
            raise ValueError('Registry keys must be strings')
        self._data[key] = value
    
    def __delitem__(self, key):
        try:
            if self._usage and key in self._usage and len(self._usage[key]) > 0:
                raise RuntimeError('cannot remove %s %s, still used by %s', 
                                   self.__class__.__name__,
                                   key,
                                   self._usage[key])
            elif key in self._usage:
                self._usage.pop(key)
            return self._data.pop(key)
        except KeyError:
            # Do not raise an exception if there is no key of that name
            return
    
    def __iter__(self):
        return self._data.__iter__()
    
    def __len__(self):
        return len(self._data)

    def __call__(self):
        for key, value in self._data.items():
            yield key, value

    def usage(self):
        """Generator to get the usage for all objects in the registry
        
        Yields
        ------
        key : str
            The name of the object in the registry
        value : tuple of (str, str)
            Tuple of (name, typestr) of the external items using the object
        """
        for k, v in self._usage.items():
            yield k, v
        
    def get_usage(self, key):
        """Get a set of items using an object by key.
        
        Returns
        -------
        set of 2-tuples
            Set of (name, typestr) of the external object using the item
            
        """
        try:
            return self._usage[key]
        except KeyError:
            try:
                return self._usage[str(key)]
            except KeyError:
                return None
        return None

    def orphaned(self):
        """Get a list of orphaned usages.
        
        If removed without appropriate checks, it is possible that a some other 
        item will point to an object that has been deleted. (This is why the user
        should always use the "remove_*" methods). This method returns a list of 
        names for objects that are referenced, but no longer exist.
        
        Returns
        -------
        set
            The names of any orphaned items
        
        """
        defined = set(self._data.keys())
        assigned = set(self._usage.keys())
        return assigned.difference(defined)
    
    def unused(self):
        """Get a list of items which are unused by other objects in the model.
        
        In most cases, this method will give little information. For nodes, however,
        this method could be important to identify a node which has become completely 
        disconnected from the network. For patterns or curves, it may be used to find
        extra patterns or curves that are no longer necessary (or which the user 
        forgot ot assign). It is not terribly useful for links.
        
        Returns
        -------
        set
            The names of any unused objects in the registry
            
        """
        defined = set(self._data.keys())
        assigned = set(self._usage.keys())
        return defined.difference(assigned)

    def clear_usage(self, key):
        """if key in usage, clear usage[key]"""
        if not key:
            return
        self._usage[key].clear()
    
    def add_usage(self, key, *args):
        """add args to usage[key]"""
        if not key:
            return
        if not key in self._usage:
            self._usage[key] = OrderedSet()
        for arg in args:
            self._usage[key].add(arg)
    
    def remove_usage(self, key, *args):
        """remove args from usage[key]"""
        if not key:
            return
        for arg in args:
            self._usage[key].discard(arg)
        if len(self._usage[key]) < 1:
            self._usage.pop(key)

    def todict(self):
        """Dictionary representation of the registry"""
        d = dict()
        for k, v in self._data.items():
            d[k] = v.todict()
        return d
    
    def tolist(self):
        """List representation of the registry"""
        l = list()
        for k, v in self._data.items():
            l.append(v.todict())
        return l


class NodeType(enum.IntEnum):
    """
    Enum class for node types.

    .. rubric:: Enum Members

    ==================  ==================================================================
    :attr:`~Junction`   Node is a :class:`~wntr.network.model.Junction`
    :attr:`~Reservoir`  Node is a :class:`~wntr.network.model.Reservoir`
    :attr:`~Tank`       Node is a :class:`~wntr.network.model.Tank`
    ==================  ==================================================================

    """
    Junction = 0
    Reservoir = 1
    Tank = 2

    def __init__(self, val):
        if self.name != self.name.upper():
            self._member_map_[self.name.upper()] = self
        if self.name != self.name.lower():
            self._member_map_[self.name.lower()] = self

    def __str__(self):
        return self.name

    def __eq__(self, other):
        return int(self) == int(other) and (isinstance(other, int) or \
               self.__class__.__name__ == other.__class__.__name__)


class LinkType(enum.IntEnum):
    """
    Enum class for link types.

    .. rubric:: Enum Members

    ===============  ==================================================================
    :attr:`~CV`      Pipe with check valve
    :attr:`~Pipe`    Regular pipe
    :attr:`~Pump`    Pump
    :attr:`~Valve`   Any valve type (see following)
    :attr:`~PRV`     Pressure reducing valve
    :attr:`~PSV`     Pressure sustaining valve
    :attr:`~PBV`     Pressure breaker valve
    :attr:`~FCV`     Flow control valve
    :attr:`~TCV`     Throttle control valve
    :attr:`~GPV`     General purpose valve
    ===============  ==================================================================

    """
    CV = 0
    Pipe = 1
    Pump = 2
    PRV = 3
    PSV = 4
    PBV = 5
    FCV = 6
    TCV = 7
    GPV = 8
    Valve = 9

    def __init__(self, val):
        if self.name != self.name.upper():
            self._member_map_[self.name.upper()] = self
        if self.name != self.name.lower():
            self._member_map_[self.name.lower()] = self

    def __str__(self):
        return self.name

    def __eq__(self, other):
        return int(self) == int(other) and (isinstance(other, int) or \
               self.__class__.__name__ == other.__class__.__name__)


class LinkStatus(enum.IntEnum):
    """
    Enum class for link statuses.
    
    .. warning:: 
        This is NOT the class for determining output status from an EPANET binary file.
        The class for output status is wntr.epanet.util.LinkTankStatus.

    .. rubric:: Enum Members

    ===============  ==================================================================
    :attr:`~Closed`  Pipe/valve/pump is closed.
    :attr:`~Opened`  Pipe/valve/pump is open.
    :attr:`~Open`    Alias to "Opened"
    :attr:`~Active`  Valve is partially open.
    ===============  ==================================================================

    """
    Closed = 0
    Open = 1
    Opened = 1
    Active = 2
    CV = 3

    def __init__(self, val):
        if self.name != self.name.upper():
            self._member_map_[self.name.upper()] = self
        if self.name != self.name.lower():
            self._member_map_[self.name.lower()] = self

    def __str__(self):
        return self.name

    def __eq__(self, other):
        return int(self) == int(other) and (isinstance(other, int) or \
               self.__class__.__name__ == other.__class__.__name__)
<|MERGE_RESOLUTION|>--- conflicted
+++ resolved
@@ -7,16 +7,6 @@
 .. autosummary::
 
     AbstractModel
-<<<<<<< HEAD
-	Subject
-	Observer
-	Node
-	Link
-	Registry
-	NodeType
-	LinkType
-	LinkStatus
-=======
     Subject
     Observer
     Node
@@ -25,8 +15,6 @@
     NodeType
     LinkType
     LinkStatus
-
->>>>>>> b3be7f82
 
 """
 import logging
