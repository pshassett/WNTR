"""
The wntr.network package contains methods to define a water network model,
network controls, and graph representation of the network.
"""
from .base import Node, Link, NodeType, LinkType, LinkStatus
from .elements import Junction, Reservoir, Tank, Pipe, Pump, Valve, Pattern, TimeSeries, Demands, Curve, Source
from .model import WaterNetworkModel
from .options import WaterNetworkOptions
<<<<<<< HEAD
from .controls import Comparison, ControlPriority, TimeOfDayCondition, SimTimeCondition, ValueCondition, \
    TankLevelCondition, RelativeCondition, OrCondition, AndCondition, ControlAction, Control, ControlManager
=======
from .controls import ControlAction
>>>>>>> 6ae95595
from .graph import WntrMultiDiGraph<|MERGE_RESOLUTION|>--- conflicted
+++ resolved
@@ -6,10 +6,6 @@
 from .elements import Junction, Reservoir, Tank, Pipe, Pump, Valve, Pattern, TimeSeries, Demands, Curve, Source
 from .model import WaterNetworkModel
 from .options import WaterNetworkOptions
-<<<<<<< HEAD
 from .controls import Comparison, ControlPriority, TimeOfDayCondition, SimTimeCondition, ValueCondition, \
     TankLevelCondition, RelativeCondition, OrCondition, AndCondition, ControlAction, Control, ControlManager
-=======
-from .controls import ControlAction
->>>>>>> 6ae95595
 from .graph import WntrMultiDiGraph