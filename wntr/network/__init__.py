--- conflicted
+++ resolved
@@ -7,15 +7,7 @@
     TimeSeries, Demands, Curve, Source
 from .model import WaterNetworkModel
 from .options import WaterNetworkOptions
-<<<<<<< HEAD
-from .controls import Comparison, ControlPriority, TimeOfDayCondition, SimTimeCondition, ValueCondition, \
-    TankLevelCondition, RelativeCondition, OrCondition, AndCondition, ControlAction, Control, ControlManager, Rule
-from .graph import WntrMultiDiGraph
-from .morph import skeletonize
-=======
 from .controls import Comparison, ControlPriority, TimeOfDayCondition, \
     SimTimeCondition, ValueCondition, TankLevelCondition, RelativeCondition, \
     OrCondition, AndCondition, ControlAction, Control, ControlManager, Rule
-from .graph import WntrMultiDiGraph
-
->>>>>>> 255785a6
+from .graph import WntrMultiDiGraph