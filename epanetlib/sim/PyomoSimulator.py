--- conflicted
+++ resolved
@@ -541,14 +541,8 @@
             return Expr_if(IF = Q < q1, THEN = f1(Q), ELSE = Expr_if(IF = Q > q2, THEN = f2(Q), ELSE = Px(Q)))
 
 
-<<<<<<< HEAD
         def pressure_dependent_demand_nl(full_demand, p, PF, P0):
-=======
-        # Pressure driven demand equation
-        
-        def pressure_dependent_demand_nl(full_demand, p):
->>>>>>> 86f53cf1
-
+            # Pressure driven demand equation
             delta = 0.1
             # Defining Line 1
             a1 = 1e-5
