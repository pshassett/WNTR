--- conflicted
+++ resolved
@@ -208,13 +208,9 @@
     # Simulate hydraulics and water quality
     sim = wntr.sim.EpanetSimulator(wn)
     wn.options.quality.type = 'CHEMICAL'
-<<<<<<< HEAD
-    source_pattern = wntr.network.elements.Pattern.BinaryPattern('SourcePattern', start_time=2*3600, end_time=15*3600,
-                                                                 duration=wn.options.time.duration,
-                                                                 time_options=wn.options.time)
-=======
-    source_pattern = wntr.network.elements.Pattern.BinaryPattern('SourcePattern', start_time=2*3600, end_time=15*3600, duration=wn.options.time.duration, step_size=wn.options.time.pattern_timestep)
->>>>>>> c1a7a552
+	source_pattern = wntr.network.elements.Pattern.BinaryPattern('SourcePattern', 
+		start_time=2*3600, end_time=15*3600, duration=wn.options.time.duration, 
+		step_size=wn.options.time.pattern_timestep)
     wn.add_pattern('SourcePattern', source_pattern)
     wn.add_source('Source1', '121', 'SETPOINT', 1000, 'SourcePattern')
     wn.add_source('Source2', '123', 'SETPOINT', 1000, 'SourcePattern')
