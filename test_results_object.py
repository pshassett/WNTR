

from epanetlib.network.ParseWaterNetwork import ParseWaterNetwork
from epanetlib.network.WaterNetworkModel import *
<<<<<<< HEAD
from epanetlib.sim.PyomoSimulator import *
from epanetlib.sim.PyEpanetSimulator import *
from epanetlib.sim.ScipySimulator import *
=======
from epanetlib.sim.WaterNetworkSimulator import *
from epanetlib.sim.PyomoSimulator import *
import matplotlib.pylab as plt
>>>>>>> 1835cf8f
import epanetlib as en
import numpy as np 
import networkx as nx
import pandas as pd

wn = WaterNetworkModel()
parser = ParseWaterNetwork()


parser.read_inp_file(wn, 'networks/Net1.inp')

#sim = PyomoSimulator(wn)

#print wn.time_options

#sim = PyEpanetSimulator(inp_file_name='networks/Net1.inp')
sim = ScipySimulator(wn)

# Example of setting node and edge attribute from
# the network class and plotting the graph
#for i,l in wn.links.iteritems():
#    if isinstance(l,Pump):
#        print i, wn.get_pump_coefficients(i)

#print wn.time_options

#for node_name, node in wn.Nodes():
#    if wn.isJunction(node_name):
#        print node_name, node.elevation

results = sim.run_sim()

#print results.link.flowrate[:,0]
<|MERGE_RESOLUTION|>--- conflicted
+++ resolved
@@ -2,15 +2,10 @@
 
 from epanetlib.network.ParseWaterNetwork import ParseWaterNetwork
 from epanetlib.network.WaterNetworkModel import *
-<<<<<<< HEAD
 from epanetlib.sim.PyomoSimulator import *
 from epanetlib.sim.PyEpanetSimulator import *
 from epanetlib.sim.ScipySimulator import *
-=======
-from epanetlib.sim.WaterNetworkSimulator import *
-from epanetlib.sim.PyomoSimulator import *
 import matplotlib.pylab as plt
->>>>>>> 1835cf8f
 import epanetlib as en
 import numpy as np 
 import networkx as nx
